--- conflicted
+++ resolved
@@ -391,7 +391,6 @@
         print("Successfully found {} samples.".format(len(samples)))
         return self.get_subtree(samples)
 
-<<<<<<< HEAD
     def get_random(self, size, current_samples = [], lca_limit = False):
         '''
         Select a random subtree of the selected size. Optionally, pass a list of samples to include.
@@ -407,9 +406,7 @@
         cdef vector[string] final_samples = bte.fill_random_samples(&self.t, starting_samples, target_size, lcal)
         return self.get_subtree(final_samples)
 
-=======
     @_check_newick_only
->>>>>>> 11f87166
     def with_mutation(self, mutation):
         '''
         Return a subtree of samples containing the indicated mutation.
