--- conflicted
+++ resolved
@@ -8,13 +8,7 @@
 
 requirements:
   build:
-<<<<<<< HEAD
-    - setuptools
     - python=3.9
-    - setuptools
-=======
-    - python=3.10
->>>>>>> 18a1498f
     - make
     - cmake
     - cython
